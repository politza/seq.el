--- conflicted
+++ resolved
@@ -327,7 +327,16 @@
     (`list (append seq nil))
     (t (error "Not a sequence type name: %S" type))))
 
-<<<<<<< HEAD
+(defun seq-min (seq)
+  "Return the smallest element of SEQ.
+SEQ must be a sequence of numbers or markers."
+  (apply #'min (seq-into seq 'list)))
+
+(defun seq-max (seq)
+    "Return the largest element of SEQ.
+SEQ must be a sequence of numbers or markers."
+  (apply #'max (seq-into seq 'list)))
+
 (defmacro seq--with-matrix-macros (&rest body)
   (declare (indent 0) (debug t))
   `(cl-macrolet ((make-matrix (rows columns &optional init-value)
@@ -535,17 +544,6 @@
                    (push (cons (elt seq1 i)
                                (elt seq2 j)) mapping))))
                (cons (mref dist len1 len2) mapping)))))))))
-=======
-(defun seq-min (seq)
-  "Return the smallest element of SEQ.
-SEQ must be a sequence of numbers or markers."
-  (apply #'min (seq-into seq 'list)))
-
-(defun seq-max (seq)
-    "Return the largest element of SEQ.
-SEQ must be a sequence of numbers or markers."
-  (apply #'max (seq-into seq 'list)))
->>>>>>> ddbde5c4
 
 (defun seq--drop-list (list n)
   "Return a list from LIST without its first N elements.
